use super::*;
use grb::prelude as gurobi;
use std::time;

struct Variables<'a> {
    problem: &'a Problem,
    variables: Vec<gurobi::Var>,
    route_range: (usize, usize),
    deliver_range: (usize, usize),
    carry_range: (usize, usize),
    inventory_range: (usize, usize),
}

impl<'a> Variables<'a> {
    fn new(problem: &'a Problem, lp: &mut gurobi::Model) -> Self {
        let num_variables_route =
            problem.num_days * (problem.num_customers + 1) * problem.num_customers;
        let num_variables_carry = problem.num_days
            * problem.num_vehicles
            * (problem.num_customers + 1)
            * problem.num_customers;
        let num_variables_inventory = problem.num_days * (problem.num_customers + 1);
        let num_variables_deliver = problem.num_days * problem.num_vehicles * problem.num_customers;
        let num_variables = num_variables_route
            + num_variables_carry
            + num_variables_inventory
            + num_variables_deliver;
        let mut vars = Variables {
            problem: &problem,
            variables: Vec::with_capacity(num_variables),
            route_range: (0, num_variables),
            deliver_range: (0, num_variables),
            carry_range: (0, num_variables),
            inventory_range: (0, num_variables),
        };

        // route variables
        for t in 0..problem.num_days {
            for i in 0..=problem.num_customers {
                for j in 0..=problem.num_customers {
                    if i != j {
                        let name = format!("r_{}_{}_{}", t, i, j);
                        let coeff = problem.distance(i, j).into();
                        let bounds = (0.0, 1.0);
                        //let var = grb::add_binvar!(lp, name: &name, obj: coeff).unwrap();
                        let var = lp
                            .add_var(
                                &name,
                                gurobi::VarType::Binary,
                                coeff,
                                bounds.0,
                                bounds.1,
                                std::iter::empty(),
                            )
                            .unwrap();
                        debug_assert!(vars.variables.len() == vars.route_index(t, i, j));
                        vars.variables.push(var);
                    }
                }
            }
        }
        vars.route_range.1 = vars.variables.len();
        debug_assert_eq!(num_variables_route, vars.route_range.1 - vars.route_range.0);

        // carry variables
        vars.carry_range.0 = vars.route_range.1;
        for t in 0..problem.num_days {
            for v in 0..problem.num_vehicles {
                for i in 0..=problem.num_customers {
                    for j in 0..=problem.num_customers {
                        if i != j {
                            let name = format!("c_{}_{}_{}_{}", t, v, i, j);
                            let coeff = 0.0;
                            let bounds = (0.0, problem.capacity.into());
                            let var = lp
                                .add_var(
                                    &name,
                                    gurobi::VarType::Continuous,
                                    coeff,
                                    bounds.0,
                                    bounds.1,
                                    std::iter::empty(),
                                )
                                .unwrap();
                            debug_assert!(vars.variables.len() == vars.carry_index(t, v, i, j));
                            vars.variables.push(var);
                        }
                    }
                }
            }
        }
        vars.carry_range.1 = vars.variables.len();
        debug_assert_eq!(num_variables_carry, vars.carry_range.1 - vars.carry_range.0);

        // inventory variables
        vars.inventory_range.0 = vars.carry_range.1;
        for t in 0..problem.num_days {
            for i in 0..=problem.num_customers {
                let name = format!("i_{}_{}", t, i);
                let coeff = problem.daily_cost(i);
                let bounds = problem.level_bounds(i);
                let var = lp
                    .add_var(
                        &name,
                        gurobi::VarType::Continuous,
                        coeff,
                        bounds.0,
                        bounds.1 + problem.daily_level_change(i),
                        std::iter::empty(),
                    )
                    .unwrap();
                debug_assert!(vars.variables.len() == vars.inventory_index(t, i));
                vars.variables.push(var);
            }
        }
        vars.inventory_range.1 = vars.variables.len();
        debug_assert_eq!(
            num_variables_inventory,
            vars.inventory_range.1 - vars.inventory_range.0
        );

        // deliver variables
        vars.deliver_range.0 = vars.inventory_range.1;
        for t in 0..problem.num_days {
            for v in 0..problem.num_days {
                for i in 1..=problem.num_customers {
                    let name = format!("d_{}_{}_{}", t, v, i);
                    let coeff = 0.0;
                    let bounds = (0.0, problem.capacity.into());
                    let var = lp
                        .add_var(
                            &name,
                            gurobi::VarType::Continuous,
                            coeff,
                            bounds.0,
                            bounds.1,
                            std::iter::empty(),
                        )
                        .unwrap();
                    debug_assert!(vars.variables.len() == vars.deliver_index(t, v, i));
                    vars.variables.push(var);
                }
            }
        }
        vars.deliver_range.1 = vars.variables.len();
        debug_assert_eq!(
            num_variables_deliver,
            vars.deliver_range.1 - vars.deliver_range.0
        );

        vars
    }

    fn route_index(&self, t: usize, i: usize, j: usize) -> usize {
        debug_assert!(t < self.problem.num_days);
        debug_assert!(i <= self.problem.num_customers);
        debug_assert!(j <= self.problem.num_customers);
        debug_assert!(i != j);

        let j_block_size = self.problem.num_customers;
        let i_j_block_size = (self.problem.num_customers + 1) * j_block_size;
        let offset = self.route_range.0 + t * i_j_block_size + i * j_block_size;
        let result = offset + (if j > i { j - 1 } else { j });
        debug_assert!(result < self.route_range.1);

        result
    }

    fn route(&self, t: usize, i: usize, j: usize) -> gurobi::Var {
        self.variables[self.route_index(t, i, j)]
    }

    fn carry_index(&self, t: usize, v: usize, i: usize, j: usize) -> usize {
        debug_assert!(t < self.problem.num_days);
        debug_assert!(v < self.problem.num_vehicles);
        debug_assert!(i <= self.problem.num_customers);
        debug_assert!(j <= self.problem.num_customers);
        debug_assert!(i != j);

        let j_block_size = self.problem.num_customers;
        let i_j_block_size = (self.problem.num_customers + 1) * j_block_size;
        let v_i_j_block_size = self.problem.num_vehicles * i_j_block_size;
        let offset =
            self.carry_range.0 + t * v_i_j_block_size + v * i_j_block_size + i * j_block_size;
        let result = offset + (if j > i { j - 1 } else { j });
        debug_assert!(result < self.carry_range.1);

        result
    }

    fn carry(&self, t: usize, v: usize, i: usize, j: usize) -> gurobi::Var {
        self.variables[self.carry_index(t, v, i, j)]
    }

    fn inventory_index(&self, t: usize, i: usize) -> usize {
        debug_assert!(t < self.problem.num_days);
        debug_assert!(i <= self.problem.num_customers);

        let i_block_size = self.problem.num_customers + 1;
        let offset = self.inventory_range.0 + t * i_block_size;
        let result = offset + i;
        debug_assert!(result < self.inventory_range.1);

        result
    }

    fn inventory(&self, t: usize, i: usize) -> gurobi::Var {
        self.variables[self.inventory_index(t, i)]
    }

    fn deliver_index(&self, t: usize, v: usize, i: usize) -> usize {
        debug_assert!(t < self.problem.num_days);
        debug_assert!(i >= 1);
        debug_assert!(i <= self.problem.num_customers);

        let i_block_size = self.problem.num_customers;
        let v_i_block_size = self.problem.num_vehicles * i_block_size;
        let offset = self.deliver_range.0 + t * v_i_block_size + v * i_block_size;
        let result = offset + i - 1;
        debug_assert!(result < self.deliver_range.1);

        result
    }

    fn deliver(&self, t: usize, v: usize, i: usize) -> gurobi::Var {
        self.variables[self.deliver_index(t, v, i)]
    }
}

struct Delivery {
    quantity: usize,
    customer: usize,
}

type Routes = Vec<Vec<Vec<Delivery>>>;

struct Solution {
    routes: Routes,
    cost_transportation: f64,
    cost_inventory_depot: f64,
    cost_inventory_customers: f64,
    cost_total: f64,
    processor: String,
    time: time::Duration,
}

impl Solution {
    fn new(problem: &Problem, routes: Routes, time: time::Duration, cpu: String) -> Self {
        let mut sol = Solution {
            routes,
            cost_transportation: 0.,
            cost_inventory_depot: 0.,
            cost_inventory_customers: 0.,
            cost_total: 0.,
            processor: cpu,
            time,
        };

        // transportation cost
        for day_routes in sol.routes.iter() {
            for route in day_routes.iter() {
                let mut tour: Vec<usize> = route.iter().map(|x| x.customer).collect();
                if tour.len() > 1 {
                    tour.push(0);
                    for path in tour.windows(2) {
                        sol.cost_transportation += problem.distance(path[0], path[1]) as f64
                    }
                }
            }
        }

        // inventory cost
        let mut inventory: Vec<f64> = (0..=problem.num_customers)
            .map(|x| problem.start_level(x))
            .collect();
        let mut cost_inventory = vec![0.; problem.num_customers + 1];

        for day_routes in sol.routes.iter() {
            // step one: deliveries
            for route in day_routes.iter() {
                for Delivery { quantity, customer } in route.iter() {
                    inventory[*customer] += *quantity as f64;
                    inventory[0] -= *quantity as f64;
                }
            }

            // step two: daily change (production at depot, consumption at customers)
            #[allow(clippy::needless_range_loop)]
            for i in 0..=problem.num_customers {
                inventory[i] += problem.daily_level_change(i);
            }

            // update inventory costs
            for i in 0..=problem.num_customers {
                cost_inventory[i] += problem.daily_cost(i) * inventory[i]
            }
        }

        sol.cost_inventory_depot = cost_inventory[0];
        sol.cost_inventory_customers = cost_inventory[1..].iter().sum();

        // total cost
        sol.cost_total =
            sol.cost_transportation + sol.cost_inventory_depot + sol.cost_inventory_customers;

        sol
    }
}

impl fmt::Display for Solution {
    fn fmt(&self, f: &mut fmt::Formatter<'_>) -> fmt::Result {
        // Routes
        for (t, routes) in self.routes.iter().enumerate() {
            writeln!(f, "Day {}", t + 1)?;
            for (route_idx, route) in routes.iter().enumerate() {
                write!(f, "Route {}: ", route_idx + 1)?;
                for route_stop in route.iter() {
                    write!(f, "{} ", route_stop.customer)?;
                    if route_stop.quantity != 0 {
                        write!(f, "( {} ) ", route_stop.quantity)?;
                    }
                    write!(f, "- ")?;
                }
                writeln!(f, "{}", route[0].customer)?;
            }
        }

        // Costs
        writeln!(f, "{}", self.cost_transportation)?;
        writeln!(f, "{:.2}", self.cost_inventory_customers)?;
        writeln!(f, "{:.2}", self.cost_inventory_depot)?;
        writeln!(f, "{:.2}", self.cost_total)?;

        // Meta
        writeln!(f, "{}", self.processor)?;
        writeln!(f, "{}", self.time.as_millis() as f64 * 1e-3)?;

        Ok(())
    }
}

struct SolverData<'a> {
    problem: &'a Problem,
    vars: Variables<'a>,
    varnames: Vec<String>,
    start_time: time::Instant,
    cpu: String,
    ncalls: usize,
}

impl<'a> SolverData<'a> {
    const EPSILON: f64 = 1e-7;

    fn new(problem: &'a Problem, lp: &mut gurobi::Model, cpu: String) -> Self {
        let start_time = time::Instant::now();
        let vars = Variables::new(&problem, lp);
        lp.update().unwrap(); // update to access variable names
        let varnames = vars
            .variables
            .iter()
            .map(|var| lp.get_obj_attr(grb::attr::VarName, &var).unwrap())
            .collect();
        SolverData {
            problem,
            vars,
            varnames,
            start_time,
            cpu,
            ncalls: 0,
        }
    }

    fn elapsed_time(&self) -> time::Duration {
        self.start_time.elapsed()
    }

    fn is_delivered(&self, solution: &[f64], t: usize, source: usize, target: usize) -> bool {
        let var_route = self.vars.route_index(t, source, target);
        solution[var_route] > Self::EPSILON
    }

    fn get_delivery_amount(&self, solution: &[f64], t: usize, target: usize) -> usize {
        let mut result = 0.;
        for v in 0..self.problem.num_vehicles {
            let var_deliver = self.vars.deliver_index(t, v, target);
            result += solution[var_deliver];
        }
        result.round() as usize
    }

    fn get_routes(&self, solution: &[f64]) -> Routes {
        let mut routes = Vec::with_capacity(self.problem.num_days);

        for t in 0..self.problem.num_days {
            routes.push(Vec::new());
            for _ in 0..self.problem.num_vehicles {
                routes[t].push(vec![Delivery {
                    quantity: 0,
                    customer: 0,
                }]);
            }

            let mut visited = vec![false; self.problem.num_customers + 1];
            visited[0] = true;
            for route in 0..self.problem.num_vehicles {
                let mut i = 0; // last visited location
                loop {
                    let mut found = false;

                    #[allow(clippy::needless_range_loop)]
                    for j in 1..=self.problem.num_customers {
                        if i != j && !visited[j] && self.is_delivered(&solution, t, i, j) {
                            let quantity = self.get_delivery_amount(&solution, t, j);
                            visited[j] = true;
                            i = j;
                            found = true;

                            if quantity > 0 {
                                routes[t][route].push(Delivery {
                                    quantity,
                                    customer: j,
                                });
                            }
                            break;
                        }
                    }

                    if !found {
                        break;
                    }
                }

                if i == 0 {
                    // nothing found, no need to check further routes
                    break;
                }
            }
        }

        routes
    }
}

impl<'a> grb::callback::Callback for SolverData<'a> {
    fn callback(&mut self, w: gurobi::Where) -> grb::callback::CbResult {
        if let gurobi::Where::MIPSol(ctx) = w {
            self.ncalls += 1;
            let assignment = ctx.get_solution(&self.vars.variables)?;
            let routes = self.get_routes(&assignment);
            let solution =
                Solution::new(&self.problem, routes, self.elapsed_time(), self.cpu.clone());
            eprintln!("# Incumbent {}!", self.ncalls);
            eprintln!("#    current obj: {}", ctx.obj()?);
            eprintln!("#       best obj: {}", ctx.obj_best()?);

            self.varnames
                .iter()
                .zip(assignment.iter())
                .filter(|(_, &value)| value > Self::EPSILON)
                .for_each(|(var, value)| eprintln!("#   - {}: {}", var, value));

            eprintln!("{}", solution);
        }

        Ok(())
    }
}

struct Solver {}

impl Solver {
    fn solve(problem: &Problem, cpu: String) -> grb::Result<()> {
        let mut env = gurobi::Env::new("")?;
        env.set(grb::param::Threads, 1)?;

        let mut lp = gurobi::Model::with_env("irp", &env)?;
        lp.set_objective(0, gurobi::ModelSense::Minimize)?;

        let mut data = SolverData::new(&problem, &mut lp, cpu);

        // at most m vehicles for the routing
        for t in 0..problem.num_days {
            let mut lhs = grb::expr::LinExpr::new();
            for j in 1..=problem.num_customers {
                lhs.add_term(1.0, data.vars.route(t, 0, j));
            }

            lp.add_constr(&format!("Rmv_{}", t), grb::c!(lhs <= problem.num_vehicles))?;
        }

        // route flow node-disjointness (at most one visit)
        for t in 0..problem.num_days {
            for i in 1..=problem.num_customers {
                let mut lhs = grb::expr::LinExpr::new();
                for j in 0..=problem.num_customers {
                    if i != j {
                        lhs.add_term(1.0, data.vars.route(t, j, i));
                    }
                }

                lp.add_constr(&format!("Rnd_{}_{}", t, i), grb::c!(lhs <= 1.0))?;
            }
        }

        // route flow conservation
        for t in 0..problem.num_days {
            for i in 1..=problem.num_customers {
                let mut lhs = grb::expr::LinExpr::new();
                for j in 0..=problem.num_customers {
                    if i != j {
                        lhs.add_term(1.0, data.vars.route(t, j, i));
                        lhs.add_term(-1.0, data.vars.route(t, i, j));
                    }
                }

                lp.add_constr(&format!("Rfc_{}_{}", t, i), grb::c!(lhs == 0.0))?;
            }
        }

        // glue: disable carry flow if we have no route flow
        for t in 0..problem.num_days {
            for i in 0..=problem.num_customers {
                for j in 0..=problem.num_customers {
                    if j != i {
                        let mut lhs = grb::expr::LinExpr::new();
                        lhs.add_term(problem.capacity as f64, data.vars.route(t, i, j));
                        for v in 0..problem.num_vehicles {
                            lhs.add_term(-1.0, data.vars.carry(t, v, i, j));
                        }

                        lp.add_constr(&format!("Gcr_{}_{}_{}", t, i, j), grb::c!(lhs >= 0.0))?;
                    }
                }
            }
        }

        // don't carry too much
        for t in 0..problem.num_days {
            for v in 0..problem.num_vehicles {
                let mut lhs = grb::expr::LinExpr::new();
                for j in 1..=problem.num_customers {
                    lhs.add_term(1.0, data.vars.carry(t, v, 0, j));
                }
                lp.add_constr("Clim", grb::c!(lhs <= problem.capacity as f64))?;
            }
<<<<<<< HEAD
            lp.add_constr(&format!("Clim_{}", t), grb::c!(lhs <= max_amount))?;
=======
>>>>>>> 418b9029
        }

        // carry and deliver flow
        for t in 0..problem.num_days {
            for v in 0..problem.num_vehicles {
                for i in 1..=problem.num_customers {
                    let mut lhs = grb::expr::LinExpr::new();
                    for j in 0..=problem.num_customers {
                        if j != i {
                            lhs.add_term(1.0, data.vars.carry(t, v, j, i)); // incoming carry
                        }
                    }
                    for j in 1..=problem.num_customers {
                        if j != i {
                            lhs.add_term(-1.0, data.vars.carry(t, v, i, j)); // outgoing carry
                        }
                    }
                    lhs.add_term(-1.0, data.vars.deliver(t, v, i)); // deliver to customer

<<<<<<< HEAD
                lp.add_constr(&format!("CDf_{}_{}", t, i), grb::c!(lhs == 0.0))?;
=======
                    lp.add_constr("CDf", grb::c!(lhs == 0.0))?;
                }
>>>>>>> 418b9029
            }
        }

        // inventory flow for depot
        for t in 0..problem.num_days {
            let mut lhs = grb::expr::LinExpr::new();
            for v in 0..problem.num_vehicles {
                for j in 1..=problem.num_customers {
                    lhs.add_term(-1.0, data.vars.carry(t, v, 0, j)); // outgoing carry
                }
            }
            lhs.add_term(-1.0, data.vars.inventory(t, 0)); // outgoing inventory
            let mut value = -problem.daily_level_change(0);

            if t == 0 {
                value -= problem.start_level(0);
            } else {
                lhs.add_term(1.0, data.vars.inventory(t - 1, 0)); // incoming inventory
            }

            lp.add_constr(&format!("Ifd_{}", t), grb::c!(lhs == value))?;
        }

        // inventory flow for customers
        for t in 0..problem.num_days {
            for i in 1..=problem.num_customers {
                let mut lhs = grb::expr::LinExpr::new();
                for v in 0..problem.num_vehicles {
                    lhs.add_term(1.0, data.vars.deliver(t, v, i)); // delivered
                }
                lhs.add_term(-1.0, data.vars.inventory(t, i)); // outgoing inventory
                let mut value = -problem.daily_level_change(i);

                if t == 0 {
                    value -= problem.start_level(i);
                } else {
                    lhs.add_term(1.0, data.vars.inventory(t - 1, i)); // incoming inventory
                }

                lp.add_constr(&format!("Ifc_{}_{}", t, i), grb::c!(lhs == value))?;
            }
        }

        //lp.write("/tmp/foo.lp")?;
        lp.optimize_with_callback(&mut data)?;

        Self::print_raw_solution(&data, &lp)?;

        let assignment = lp.get_obj_attr_batch(grb::attr::X, data.vars.variables.clone())?;
        let routes = data.get_routes(&assignment);
        let solution = Solution::new(&problem, routes, data.elapsed_time(), data.cpu);
        eprintln!("# Final solution");
        eprintln!("{}", solution);

        Ok(())
    }

    fn print_raw_solution(data: &SolverData, lp: &gurobi::Model) -> grb::Result<()> {
        let status = lp.status()?;
        eprintln!("# MIP solution status: {:?}", status);

        let objective = lp.get_attr(gurobi::attr::ObjVal)?;
        eprintln!("# MIP solution value: {}", objective);

        // print raw solution:
        for var in data.vars.variables.iter() {
            let name = lp.get_obj_attr(grb::attr::VarName, &var)?;
            let value = lp.get_obj_attr(grb::attr::X, &var)?;
            if value > SolverData::EPSILON {
                eprintln!("#   - {}: {}", name, value);
            }
        }

        Ok(())
    }
}

pub fn solve(problem: Problem, cpu: String) {
    Solver::solve(&problem, cpu).unwrap();
}<|MERGE_RESOLUTION|>--- conflicted
+++ resolved
@@ -541,12 +541,11 @@
                 for j in 1..=problem.num_customers {
                     lhs.add_term(1.0, data.vars.carry(t, v, 0, j));
                 }
-                lp.add_constr("Clim", grb::c!(lhs <= problem.capacity as f64))?;
-            }
-<<<<<<< HEAD
-            lp.add_constr(&format!("Clim_{}", t), grb::c!(lhs <= max_amount))?;
-=======
->>>>>>> 418b9029
+                lp.add_constr(
+                    &format!("Clim_{}_{}", t, v),
+                    grb::c!(lhs <= problem.capacity as f64),
+                )?;
+            }
         }
 
         // carry and deliver flow
@@ -566,12 +565,8 @@
                     }
                     lhs.add_term(-1.0, data.vars.deliver(t, v, i)); // deliver to customer
 
-<<<<<<< HEAD
-                lp.add_constr(&format!("CDf_{}_{}", t, i), grb::c!(lhs == 0.0))?;
-=======
-                    lp.add_constr("CDf", grb::c!(lhs == 0.0))?;
-                }
->>>>>>> 418b9029
+                    lp.add_constr(&format!("CDf_{}_{}_{}", t, v, i), grb::c!(lhs == 0.0))?;
+                }
             }
         }
 
